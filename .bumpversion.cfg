[bumpversion]
<<<<<<< HEAD
current_version = 1.8.1
=======
current_version = 1.8.2
>>>>>>> 604da11f
commit = False
tag = False

[bumpversion:file:setup.py]
search = version='{current_version}'
replace = version='{new_version}'

[bumpversion:file:README.rst]
search = v{current_version}.
replace = v{new_version}.

[bumpversion:file:docs/conf.py]
search = version = release = '{current_version}'
replace = version = release = '{new_version}'

[bumpversion:file:src/explorepy/__init__.py]
search = __version__ = '{current_version}'
replace = __version__ = '{new_version}'

[bumpversion:file:installer/windows/installer.cfg]
search = explorepy=={current_version}
replace = explorepy=={new_version}

[bumpversion:file (second):installer/windows/installer.cfg]
search = version={current_version}
replace = version={new_version}<|MERGE_RESOLUTION|>--- conflicted
+++ resolved
@@ -1,9 +1,5 @@
 [bumpversion]
-<<<<<<< HEAD
-current_version = 1.8.1
-=======
 current_version = 1.8.2
->>>>>>> 604da11f
 commit = False
 tag = False
 
