# -*- coding: utf-8 -*-
"""Parser module"""
import asyncio
import logging
import struct
from threading import Thread

import explorepy
from explorepy._exceptions import FletcherError
from explorepy.packet import (
    PACKET_CLASS_DICT,
    TIMESTAMP_SCALE,
    DeviceInfo,
    PacketBIN
)
from explorepy.settings_manager import SettingsManager
from explorepy.tools import get_local_time


logger = logging.getLogger(__name__)


class Parser:
    """Data parser class"""
    def __init__(self, callback, mode='device', debug=True):
        """
        Args:
            callback (function): function to be called when new packet is received
            mode (str): Parsing mode either from an Explore device or a binary file {'device', 'file'}
        """
        self.device_name = None
        self.mode = mode
        self.debug = debug
        self.stream_interface = None
        self.device_configurator = None
        self.callback = callback

        if self.mode == 'file':
            self._time_offset = 0
        else:
            self._time_offset = None

        self._do_streaming = False
        self.is_waiting = False
        self._stream_thread = None
        self._is_reconnecting = False

    def start_streaming(self, device_name, mac_address):
        """Start streaming data from Explore device"""
        self.device_name = device_name
        if explorepy.get_bt_interface() == 'sdk':
            from explorepy.btcpp import SDKBtClient
            self.stream_interface = SDKBtClient(device_name=device_name, mac_address=mac_address)
<<<<<<< HEAD
        elif explorepy.get_bt_interface() == 'ble':
            from explorepy.btcpp import BLEClient
            self.stream_interface = BLEClient(device_name=device_name, mac_address=mac_address)
=======
        elif explorepy.get_bt_interface() == 'mock':
            from explorepy.bt_mock_client import MockBtClient
            self.stream_interface = MockBtClient(device_name=device_name, mac_address=mac_address)
        elif explorepy.get_bt_interface() == 'pyserial':
            from explorepy.serial_client import SerialClient
            self.stream_interface = SerialClient(device_name=device_name)
>>>>>>> c29453f1
        else:
            raise ValueError("Invalid Bluetooth interface: " + explorepy.get_bt_interface())
        self.stream_interface.connect()
        self._stream()

    def stop_streaming(self):
        """Stop streaming data"""
        if self._do_streaming:
            self._do_streaming = False
            self.callback(None)
            self.stream_interface.disconnect()

    def start_reading(self, filename):
        """Open the binary file
        Args:
            filename (str): Binary file name
        """
        self.stream_interface = FileHandler(filename)
        self._stream(new_thread=True)

    def read_device_info(self, filename):
        self.stream_interface = FileHandler(filename)
        packet = None
        try:
            while True:
                packet = self._generate_packet()
                if isinstance(packet, DeviceInfo):
                    print('packet is {}'.format(packet.__str__()))
                    self.callback(packet=packet)
                    break
        except (IOError, ValueError, FletcherError) as error:
            logger.error('Conversion ended incomplete. The binary file is corrupted.')
            raise error
        except EOFError:
            logger.info('Reached end of the file')
        finally:
            self.stream_interface.disconnect()

    def _stream(self, new_thread=True):
        self._do_streaming = True
        if new_thread:
            logger.debug("Creating a new thread for streaming.")
            self._stream_thread = Thread(name="ParserThread", target=self._stream_loop)
            self._stream_thread.setDaemon(True)
            self._stream_thread.start()
        else:
            self._stream_loop()

    def _stream_loop(self):
        asyncio.set_event_loop(asyncio.new_event_loop())
        while self._do_streaming:
            try:
                packet = self._generate_packet()
                self.callback(packet=packet)
            except ConnectionAbortedError as error:
                logger.debug(f"Got this error while streaming: {error}")
                logger.warning("Device has been disconnected! Scanning for the last connected device...")
                # saves current settings file
                SettingsManager(self.device_name).save_current_session()
                self._is_reconnecting = True
                if self.stream_interface.reconnect() is None:
                    logger.warning("Could not find the device! "
                                   "Please make sure the device is on and in advertising mode.")
                    self.stop_streaming()
                    print("Press Ctrl+c to exit...")
                self._is_reconnecting = False
            except (IOError, ValueError, MemoryError, FletcherError) as error:
                logger.debug(f"Got this error while streaming: {error}")
                if self.mode == 'device':
                    if str(error) != 'connection has been closed':
                        logger.error('Bluetooth connection error! Make sure your device is on and in advertising mode.')
                        self.stop_streaming()
                        print("Press Ctrl+c to exit...")
                        raise error
                else:
                    logger.warning('The binary file is corrupted. Conversion has ended incompletely.')
                self.stop_streaming()
            except EOFError:
                logger.info('End of file')
                self.stop_streaming()
            except Exception as error:
                logger.critical('Unexpected error: ', error)
                self.stop_streaming()
                raise error

    def _generate_packet(self):
        """Reads and parses a package from a file or socket

        Returns:
            packet object
        """
        raw_header = self.stream_interface.read(8)
        pid = raw_header[0]
        raw_payload = raw_header[2:4]
        raw_timestamp = raw_header[4:8]

        # pid = struct.unpack('B', raw_pid)[0]
        payload = struct.unpack('<H', raw_payload)[0]
        timestamp = struct.unpack('<I', raw_timestamp)[0]

        # Timestamp conversion
        if self._time_offset is None:
            self._time_offset = get_local_time() - timestamp / TIMESTAMP_SCALE
            timestamp = 0

        payload_data = self.stream_interface.read(payload - 4)
        if self.debug:
            self.callback(packet=PacketBIN(raw_header + payload_data))
        packet = self._parse_packet(pid, timestamp, payload_data)
        return packet

    def _parse_packet(self, pid, timestamp, bin_data):
        """Generates the packets according to the pid

        Args:
            pid (int): Packet ID
            timestamp (int): Timestamp
            bin_data: Binary data

        Returns:
            Packet
        """

        if pid in PACKET_CLASS_DICT:
            packet = PACKET_CLASS_DICT[pid](timestamp, bin_data, self._time_offset)
        else:
            logger.debug("Unknown Packet ID:" + str(pid))
            packet = None
        return packet


class FileHandler:
    """Binary file handler"""
    def __init__(self, filename):
        """
        Args:
            filename (str): Binary file name
        """
        self.fid = open(filename, mode='rb')

    def read(self, n_bytes):
        """Read n bytes from file
        Args:
            n_bytes (int): Number of bytes to be read
        """
        if n_bytes <= 0:
            raise ValueError('Read length must be a positive number!')
        if not self.fid.closed:
            data = self.fid.read(n_bytes)
            if len(data) < n_bytes:
                raise EOFError('End of file!')
            return data
        raise IOError("File has not been opened or already closed!")

    def disconnect(self):
        """Close file"""
        if not self.fid.closed:
            self.fid.close()<|MERGE_RESOLUTION|>--- conflicted
+++ resolved
@@ -51,18 +51,15 @@
         if explorepy.get_bt_interface() == 'sdk':
             from explorepy.btcpp import SDKBtClient
             self.stream_interface = SDKBtClient(device_name=device_name, mac_address=mac_address)
-<<<<<<< HEAD
         elif explorepy.get_bt_interface() == 'ble':
             from explorepy.btcpp import BLEClient
             self.stream_interface = BLEClient(device_name=device_name, mac_address=mac_address)
-=======
         elif explorepy.get_bt_interface() == 'mock':
             from explorepy.bt_mock_client import MockBtClient
             self.stream_interface = MockBtClient(device_name=device_name, mac_address=mac_address)
         elif explorepy.get_bt_interface() == 'pyserial':
             from explorepy.serial_client import SerialClient
             self.stream_interface = SerialClient(device_name=device_name)
->>>>>>> c29453f1
         else:
             raise ValueError("Invalid Bluetooth interface: " + explorepy.get_bt_interface())
         self.stream_interface.connect()
