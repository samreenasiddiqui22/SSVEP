--- conflicted
+++ resolved
@@ -1,6 +1,3 @@
 from .explore import Explore
-<<<<<<< HEAD
 __version__ = '0.5.0'
-=======
-__version__ = '0.4.0'
->>>>>>> f4578015
+
