--- conflicted
+++ resolved
@@ -1,35 +1,10 @@
 import os
 import sys
 
-<<<<<<< HEAD
 parent_directory = os.path.abspath(os.path.join(os.path.dirname(__file__), os.pardir))
 
 if not os.path.normpath(parent_directory) in (os.path.normpath(path) for path in sys.path):
 	sys.path.append(parent_directory)
-=======
-sdk_exists = False
-for file in os.listdir(os.path.dirname(__file__)):
-    if '_exploresdk' in file:
-        sdk_exists = True
-
-if not sdk_exists:
-    parent_directory = os.path.abspath(os.path.join(os.path.dirname(__file__), os.pardir))
-    files = (file for file in os.listdir(parent_directory)
-             if os.path.isfile(os.path.join(parent_directory, file)))
-
-    if _platform == "linux" or _platform == "linux2":
-        for file in files:
-            if '_exploresdk' in file:
-                full_path = os.path.join(parent_directory, file)
-                shutil.copy(full_path, os.path.dirname(__file__))
-
-    elif _platform == "win32" or _platform == "win64":
-        for file in files:
-            if '_exploresdk' in file:
-                full_path = os.path.join(parent_directory, file)
-                shutil.copy(full_path, os.path.dirname(__file__))
->>>>>>> 8066d94c
-
 
 from .explore import Explore
 from . import tools, command
